module github.com/stolostron/multicluster-global-hub

go 1.23.2

require (
	github.com/IBM/sarama v1.44.0
	github.com/RedHatInsights/strimzi-client-go v0.40.0
	github.com/cenkalti/backoff/v4 v4.3.0
	github.com/cloudevents/sdk-go/protocol/kafka_confluent/v2 v2.0.0-20250707070324-70dc78ca61be
	github.com/cloudevents/sdk-go/protocol/kafka_sarama/v2 v2.15.2
	github.com/cloudevents/sdk-go/v2 v2.16.1
	github.com/cloudflare/cfssl v1.6.5
	github.com/confluentinc/confluent-kafka-go/v2 v2.11.0
	github.com/crunchydata/postgres-operator v1.3.3-0.20230629151007-94ebcf2df74d
	github.com/deckarep/golang-set v1.8.0
	github.com/evanphx/json-patch v5.9.11+incompatible
	github.com/fergusstrange/embedded-postgres v1.30.0
	github.com/gin-gonic/gin v1.10.1
	github.com/go-co-op/gocron v1.37.0
	github.com/go-kratos/kratos/v2 v2.8.4
	github.com/go-logr/logr v1.4.3
	github.com/go-logr/zapr v1.3.0
	github.com/gonvenience/ytbx v1.4.4
	github.com/google/uuid v1.6.0
	github.com/homeport/dyff v1.5.5
	github.com/lib/pq v1.10.9
	github.com/onsi/ginkgo/v2 v2.21.0
	github.com/onsi/gomega v1.35.1
	github.com/openshift/api v0.0.0-20250213010142-f5b09d13c01f
	github.com/openshift/client-go v0.0.0-20250131180035-f7ec47e2d87a
	github.com/openshift/library-go v0.0.0-20250203131244-80620876b7c2
	github.com/operator-framework/api v0.27.0
	github.com/project-kessel/inventory-api v0.0.0-20241213103024-feb181fd66c1
	github.com/project-kessel/inventory-client-go v0.0.0-20240927104800-2c124202b25f
	github.com/prometheus-operator/prometheus-operator/pkg/apis/monitoring v0.74.0
	github.com/spf13/pflag v1.0.6
	github.com/stolostron/cluster-lifecycle-api v0.0.0-20240918064238-a5e71b599118
	github.com/stolostron/klusterlet-addon-controller v0.0.0-20230528112800-a466a2368df4
	github.com/stolostron/multicloud-operators-foundation v0.0.0-20241223014534-09421f48bba2
	github.com/stolostron/multiclusterhub-operator v0.0.0-20230829141355-4ad378ab367f
	github.com/stretchr/testify v1.10.0
	go.uber.org/zap v1.27.0
	gopkg.in/ini.v1 v1.67.0
	gopkg.in/yaml.v2 v2.4.0
	gorm.io/datatypes v1.2.5
	gorm.io/driver/postgres v1.5.11
	gorm.io/gorm v1.25.12
	helm.sh/helm/v3 v3.17.0
	k8s.io/api v0.32.1
	k8s.io/apiextensions-apiserver v0.32.1
	k8s.io/apimachinery v0.32.1
	k8s.io/client-go v0.32.1
	k8s.io/klog v1.0.0
	k8s.io/kube-aggregator v0.32.1
	k8s.io/utils v0.0.0-20241104100929-3ea5e8cea738
	open-cluster-management.io/addon-framework v0.11.0
	open-cluster-management.io/api v0.15.0
	open-cluster-management.io/governance-policy-propagator v0.11.1-0.20230815182526-b4ee1b24b1d0
	open-cluster-management.io/managed-serviceaccount v0.6.0
	open-cluster-management.io/multicloud-operators-channel v0.15.0
	open-cluster-management.io/multicloud-operators-subscription v0.15.0
	sigs.k8s.io/application v0.8.3
	sigs.k8s.io/controller-runtime v0.19.1
	sigs.k8s.io/kustomize/api v0.18.0
	sigs.k8s.io/kustomize/kyaml v0.18.1
	sigs.k8s.io/yaml v1.4.0
)

require go.uber.org/atomic v1.11.0 // indirect

require (
	buf.build/gen/go/bufbuild/protovalidate/protocolbuffers/go v1.35.2-20240920164238-5a7b106cbb87.1 // indirect
	cloud.google.com/go/compute/metadata v0.5.0 // indirect
	dario.cat/mergo v1.0.1 // indirect
	filippo.io/edwards25519 v1.1.0 // indirect
	github.com/BurntSushi/toml v1.4.0 // indirect
	github.com/Masterminds/goutils v1.1.1 // indirect
	github.com/Masterminds/semver/v3 v3.3.0 // indirect
	github.com/Masterminds/sprig/v3 v3.3.0 // indirect
	github.com/authzed/grpcutil v0.0.0-20240123194739-2ea1e3d2d98b // indirect
	github.com/beorn7/perks v1.0.1 // indirect
	github.com/blang/semver/v4 v4.0.0 // indirect
	github.com/bytedance/sonic v1.11.6 // indirect
	github.com/bytedance/sonic/loader v0.1.1 // indirect
	github.com/certifi/gocertifi v0.0.0-20210507211836-431795d63e8d // indirect
	github.com/cespare/xxhash/v2 v2.3.0 // indirect
	github.com/cloudwego/base64x v0.1.4 // indirect
	github.com/cloudwego/iasm v0.2.0 // indirect
	github.com/containerd/containerd/api v1.8.0 // indirect
	github.com/cyphar/filepath-securejoin v0.3.6 // indirect
	github.com/davecgh/go-spew v1.1.2-0.20180830191138-d8f796af33cc // indirect
	github.com/eapache/go-resiliency v1.7.0 // indirect
	github.com/eapache/go-xerial-snappy v0.0.0-20230731223053-c322873962e3 // indirect
	github.com/eapache/queue v1.1.0 // indirect
	github.com/emicklei/go-restful/v3 v3.12.0 // indirect
	github.com/evanphx/json-patch/v5 v5.9.0 // indirect
	github.com/fatih/structs v1.1.0 // indirect
	github.com/fsnotify/fsnotify v1.7.0 // indirect
	github.com/fxamacker/cbor/v2 v2.7.0 // indirect
	github.com/gabriel-vasile/mimetype v1.4.3 // indirect
	github.com/gin-contrib/sse v0.1.0 // indirect
	github.com/go-errors/errors v1.4.2 // indirect
	github.com/go-kratos/aegis v0.2.0 // indirect
	github.com/go-ole/go-ole v1.3.0 // indirect
	github.com/go-openapi/jsonpointer v0.21.0 // indirect
	github.com/go-openapi/jsonreference v0.21.0 // indirect
	github.com/go-openapi/swag v0.23.0 // indirect
	github.com/go-playground/form/v4 v4.2.1 // indirect
	github.com/go-playground/locales v0.14.1 // indirect
	github.com/go-playground/universal-translator v0.18.1 // indirect
	github.com/go-playground/validator/v10 v10.20.0 // indirect
	github.com/go-sql-driver/mysql v1.8.1 // indirect
	github.com/go-task/slim-sprig/v3 v3.0.0 // indirect
	github.com/gobwas/glob v0.2.3 // indirect
	github.com/goccy/go-json v0.10.2 // indirect
	github.com/gogo/protobuf v1.3.2 // indirect
	github.com/golang-jwt/jwt/v5 v5.2.2 // indirect
	github.com/golang/protobuf v1.5.4 // indirect
	github.com/golang/snappy v0.0.4 // indirect
	github.com/gonvenience/bunt v1.3.4 // indirect
	github.com/gonvenience/neat v1.3.11 // indirect
	github.com/gonvenience/term v1.0.2 // indirect
	github.com/gonvenience/text v1.0.7 // indirect
	github.com/gonvenience/wrap v1.1.2 // indirect
	github.com/google/certificate-transparency-go v1.1.7 // indirect
	github.com/google/gnostic-models v0.6.9-0.20230804172637-c7be7c783f49 // indirect
	github.com/google/go-cmp v0.7.0 // indirect
	github.com/google/gofuzz v1.2.0 // indirect
	github.com/google/pprof v0.0.0-20241029153458-d1b30febd7db // indirect
	github.com/google/shlex v0.0.0-20191202100458-e7afc7fbc510 // indirect
	github.com/gorilla/mux v1.8.1 // indirect
	github.com/grpc-ecosystem/go-grpc-middleware v1.4.0 // indirect
	github.com/grpc-ecosystem/grpc-gateway/v2 v2.22.0 // indirect
	github.com/hashicorp/errwrap v1.1.0 // indirect
	github.com/hashicorp/go-multierror v1.1.1 // indirect
	github.com/hashicorp/go-uuid v1.0.3 // indirect
	github.com/huandu/xstrings v1.5.0 // indirect
	github.com/inconshreveable/mousetrap v1.1.0 // indirect
	github.com/jackc/pgpassfile v1.0.0 // indirect
	github.com/jackc/pgservicefile v0.0.0-20240606120523-5a60cdf6a761 // indirect
	github.com/jackc/pgx/v5 v5.7.5
	github.com/jackc/puddle/v2 v2.2.2 // indirect
	github.com/jcmturner/aescts/v2 v2.0.0 // indirect
	github.com/jcmturner/dnsutils/v2 v2.0.0 // indirect
	github.com/jcmturner/gofork v1.7.6 // indirect
	github.com/jcmturner/gokrb5/v8 v8.4.4 // indirect
	github.com/jcmturner/rpc/v2 v2.0.3 // indirect
	github.com/jinzhu/inflection v1.0.0 // indirect
	github.com/jinzhu/now v1.1.5 // indirect
	github.com/jmoiron/sqlx v1.4.0 // indirect
	github.com/josharian/intern v1.0.0 // indirect
	github.com/json-iterator/go v1.1.12 // indirect
	github.com/klauspost/compress v1.17.11 // indirect
	github.com/klauspost/cpuid/v2 v2.2.7 // indirect
	github.com/leodido/go-urn v1.4.0 // indirect; indirec
	github.com/lucasb-eyer/go-colorful v1.2.0 // indirect
	github.com/mailru/easyjson v0.7.7 // indirect
	github.com/mattn/go-ciede2000 v0.0.0-20170301095244-782e8c62fec3 // indirect
	github.com/mattn/go-isatty v0.0.20 // indirect
	github.com/mitchellh/copystructure v1.2.0 // indirect
	github.com/mitchellh/go-ps v1.0.0 // indirect
	github.com/mitchellh/hashstructure v1.1.0 // indirect
	github.com/mitchellh/reflectwalk v1.0.2 // indirect
	github.com/modern-go/concurrent v0.0.0-20180306012644-bacd9c7ef1dd // indirect
	github.com/modern-go/reflect2 v1.0.2 // indirect
	github.com/monochromegane/go-gitignore v0.0.0-20200626010858-205db1a8cc00 // indirect
	github.com/munnerz/goautoneg v0.0.0-20191010083416-a7dc8b61c822 // indirect
	github.com/patrickmn/go-cache v2.1.0+incompatible // indirect
	github.com/pelletier/go-toml v1.9.5 // indirect
	github.com/pelletier/go-toml/v2 v2.2.3 // indirect
	github.com/pierrec/lz4/v4 v4.1.22 // indirect
	github.com/pkg/errors v0.9.1 // indirect
	github.com/pmezard/go-difflib v1.0.1-0.20181226105442-5d4384ee4fb2 // indirect
	github.com/prometheus/client_golang v1.20.5
	github.com/prometheus/client_model v0.6.1 // indirect
	github.com/prometheus/common v0.60.1 // indirect
	github.com/prometheus/procfs v0.15.1 // indirect
	github.com/rcrowley/go-metrics v0.0.0-20201227073835-cf1acfcdf475 // indirect
	github.com/robfig/cron/v3 v3.0.1 // indirect
	github.com/sergi/go-diff v1.3.2-0.20230802210424-5b0b94c5c0d3 // indirect
	github.com/shopspring/decimal v1.4.0 // indirect
	github.com/sirupsen/logrus v1.9.3 // indirect
	github.com/spf13/cast v1.7.0 // indirect
	github.com/spf13/cobra v1.8.1 // indirect
	github.com/texttheater/golang-levenshtein v1.0.1 // indirect
	github.com/twitchyliquid64/golang-asm v0.15.1 // indirect
	github.com/ugorji/go/codec v1.2.12 // indirect
	github.com/virtuald/go-ordered-json v0.0.0-20170621173500-b18e6e673d74 // indirect
	github.com/weppos/publicsuffix-go v0.30.0 // indirect
	github.com/x448/float16 v0.8.4 // indirect
	github.com/xeipuuv/gojsonpointer v0.0.0-20190905194746-02993c407bfb // indirect
	github.com/xeipuuv/gojsonreference v0.0.0-20180127040603-bd5ef7bd5415 // indirect
	github.com/xeipuuv/gojsonschema v1.2.0 // indirect
	github.com/xi2/xz v0.0.0-20171230120015-48954b6210f8 // indirect
	github.com/xlab/treeprint v1.2.0 // indirect
	github.com/zmap/zcrypto v0.0.0-20230310154051-c8b263fd8300 // indirect
	github.com/zmap/zlint/v3 v3.5.0 // indirect
	go.opentelemetry.io/otel v1.32.0 // indirect
	go.opentelemetry.io/otel/trace v1.32.0 // indirect
	go.uber.org/multierr v1.11.0 // indirect
	golang.org/x/arch v0.8.0 // indirect
	golang.org/x/crypto v0.37.0 // indirect
	golang.org/x/exp v0.0.0-20241009180824-f66d83c29e7c
	golang.org/x/net v0.36.0 // indirect
	golang.org/x/oauth2 v0.27.0 // indirect
<<<<<<< HEAD
	golang.org/x/sync v0.13.0 // indirect
	golang.org/x/sys v0.32.0 // indirect
	golang.org/x/term v0.31.0 // indirect
	golang.org/x/text v0.24.0 // indirect
	golang.org/x/time v0.7.0 // indirect
=======
	golang.org/x/sync v0.15.0 // indirect
	golang.org/x/sys v0.30.0 // indirect
	golang.org/x/term v0.29.0 // indirect
	golang.org/x/text v0.22.0 // indirect
	golang.org/x/time v0.12.0 // indirect
>>>>>>> 500b15e8
	golang.org/x/tools v0.26.0 // indirect
	gomodules.xyz/jsonpatch/v2 v2.4.0 // indirect
	google.golang.org/genproto/googleapis/api v0.0.0-20241021214115-324edc3d5d38 // indirect
	google.golang.org/genproto/googleapis/rpc v0.0.0-20241021214115-324edc3d5d38 // indirect
	google.golang.org/grpc v1.68.1 // indirect
	google.golang.org/protobuf v1.35.2 // indirect
	gopkg.in/evanphx/json-patch.v4 v4.12.0 // indirect
	gopkg.in/inf.v0 v0.9.1 // indirect
	gopkg.in/yaml.v3 v3.0.1 // indirect
	gorm.io/driver/mysql v1.5.6 // indirect
	k8s.io/apiserver v0.32.1 // indirect
	k8s.io/component-base v0.32.1 // indirect
	k8s.io/klog/v2 v2.130.1 // indirect
	k8s.io/kube-openapi v0.0.0-20241105132330-32ad38e42d3f // indirect
	open-cluster-management.io/sdk-go v0.15.0 // indirect
	sigs.k8s.io/json v0.0.0-20241010143419-9aa6b5e7a4b3 // indirect
	sigs.k8s.io/kube-storage-version-migrator v0.0.6-0.20230721195810-5c8923c5ff96 // indirect
	sigs.k8s.io/structured-merge-diff/v4 v4.4.2 // indirect
)

replace github.com/elazarl/goproxy => github.com/elazarl/goproxy v0.0.0-20240726154733-8b0c20506380<|MERGE_RESOLUTION|>--- conflicted
+++ resolved
@@ -203,19 +203,11 @@
 	golang.org/x/exp v0.0.0-20241009180824-f66d83c29e7c
 	golang.org/x/net v0.36.0 // indirect
 	golang.org/x/oauth2 v0.27.0 // indirect
-<<<<<<< HEAD
-	golang.org/x/sync v0.13.0 // indirect
+	golang.org/x/sync v0.15.0 // indirect
 	golang.org/x/sys v0.32.0 // indirect
 	golang.org/x/term v0.31.0 // indirect
 	golang.org/x/text v0.24.0 // indirect
-	golang.org/x/time v0.7.0 // indirect
-=======
-	golang.org/x/sync v0.15.0 // indirect
-	golang.org/x/sys v0.30.0 // indirect
-	golang.org/x/term v0.29.0 // indirect
-	golang.org/x/text v0.22.0 // indirect
 	golang.org/x/time v0.12.0 // indirect
->>>>>>> 500b15e8
 	golang.org/x/tools v0.26.0 // indirect
 	gomodules.xyz/jsonpatch/v2 v2.4.0 // indirect
 	google.golang.org/genproto/googleapis/api v0.0.0-20241021214115-324edc3d5d38 // indirect
