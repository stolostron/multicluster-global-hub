--- conflicted
+++ resolved
@@ -211,16 +211,6 @@
 	github.com/xlab/treeprint v1.2.0 // indirect
 	go.uber.org/multierr v1.11.0 // indirect
 	golang.org/x/arch v0.3.0 // indirect
-<<<<<<< HEAD
-	golang.org/x/crypto v0.36.0 // indirect
-	golang.org/x/exp v0.0.0-20240909161429-701f63a606c0
-	golang.org/x/net v0.37.0 // indirect
-	golang.org/x/oauth2 v0.27.0 // indirect
-	golang.org/x/sync v0.12.0 // indirect
-	golang.org/x/sys v0.31.0 // indirect
-	golang.org/x/term v0.30.0 // indirect
-	golang.org/x/text v0.23.0 // indirect
-=======
 	golang.org/x/crypto v0.38.0 // indirect
 	golang.org/x/exp v0.0.0-20240909161429-701f63a606c0
 	golang.org/x/net v0.40.0 // indirect
@@ -229,7 +219,6 @@
 	golang.org/x/sys v0.33.0 // indirect
 	golang.org/x/term v0.32.0 // indirect
 	golang.org/x/text v0.25.0 // indirect
->>>>>>> c5817e77
 	golang.org/x/time v0.6.0 // indirect
 	golang.org/x/tools v0.31.0 // indirect
 	gomodules.xyz/jsonpatch/v2 v2.4.0 // indirect
