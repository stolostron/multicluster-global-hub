--- conflicted
+++ resolved
@@ -46,19 +46,11 @@
 	gopkg.in/yaml.v2 v2.4.0
 	gorm.io/datatypes v1.2.6
 	gorm.io/driver/postgres v1.6.0
-<<<<<<< HEAD
 	gorm.io/gorm v1.30.1
-	k8s.io/api v0.32.6
-	k8s.io/apiextensions-apiserver v0.32.3
-	k8s.io/apimachinery v0.32.6
-	k8s.io/client-go v0.32.6
-=======
-	gorm.io/gorm v1.30.0
 	k8s.io/api v0.33.2
 	k8s.io/apiextensions-apiserver v0.33.2
 	k8s.io/apimachinery v0.33.2
 	k8s.io/client-go v0.33.2
->>>>>>> 7b5587f2
 	k8s.io/klog v1.0.0
 	k8s.io/kube-aggregator v0.32.6
 	k8s.io/utils v0.0.0-20241210054802-24370beab758
