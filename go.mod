--- conflicted
+++ resolved
@@ -199,24 +199,14 @@
 	go.opentelemetry.io/otel/trace v1.32.0 // indirect
 	go.uber.org/multierr v1.11.0 // indirect
 	golang.org/x/arch v0.8.0 // indirect
-<<<<<<< HEAD
-	golang.org/x/crypto v0.36.0 // indirect
-=======
 	golang.org/x/crypto v0.37.0 // indirect
->>>>>>> 0730aec1
 	golang.org/x/exp v0.0.0-20241009180824-f66d83c29e7c
 	golang.org/x/net v0.37.0 // indirect
 	golang.org/x/oauth2 v0.27.0 // indirect
 	golang.org/x/sync v0.15.0 // indirect
-<<<<<<< HEAD
-	golang.org/x/sys v0.31.0 // indirect
-	golang.org/x/term v0.30.0 // indirect
-	golang.org/x/text v0.23.0 // indirect
-=======
 	golang.org/x/sys v0.32.0 // indirect
 	golang.org/x/term v0.31.0 // indirect
 	golang.org/x/text v0.24.0 // indirect
->>>>>>> 0730aec1
 	golang.org/x/time v0.12.0 // indirect
 	golang.org/x/tools v0.31.0 // indirect
 	gomodules.xyz/jsonpatch/v2 v2.4.0 // indirect
