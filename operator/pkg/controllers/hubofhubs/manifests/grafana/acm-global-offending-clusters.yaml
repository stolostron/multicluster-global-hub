--- conflicted
+++ resolved
@@ -385,13 +385,8 @@
                     "value": [
                       {
                         "targetBlank": true,
-<<<<<<< HEAD
-                        "title": "View What's Changed dashboard for policy \"${__value.text}\"",
-                        "url": "d/5a3a577af7894943aa6e7ca8408502fa/global-hub-whats-changed?orgId=1&var-policy=${__value.text}&var-cluster=All&to=${__value.time}"
-=======
                         "title": "View What's Changed dashboard for cluster \"${__value.text}\"",
                         "url": "d/5a3a577af7894943aa6e7ca8408502fa/global-hub-whats-changed?orgId=1&var-cluster=${__value.text}&var-policy=All&to=${__value.time}"
->>>>>>> bfca4286
                       }
                     ]
                   }
