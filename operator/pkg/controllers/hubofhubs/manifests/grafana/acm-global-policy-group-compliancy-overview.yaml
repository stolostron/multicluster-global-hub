--- conflicted
+++ resolved
@@ -24,11 +24,7 @@
       "editable": true,
       "gnetId": null,
       "graphTooltip": 0,
-<<<<<<< HEAD
       "iteration": 1686863816216,
-=======
-      "iteration": 1686809195525,
->>>>>>> a2c94cad
       "links": [
         {
           "asDropdown": false,
