apiVersion: operators.coreos.com/v1alpha1
kind: ClusterServiceVersion
metadata:
  annotations:
    alm-examples: |-
      [
        {
          "apiVersion": "operator.open-cluster-management.io/v1alpha4",
          "kind": "MulticlusterGlobalHub",
          "metadata": {
            "name": "multiclusterglobalhub"
          },
          "spec": {
            "dataLayer": {
              "kafka": {
                "transportFormat": "cloudEvents"
              },
              "postgres": {
                "retention": "18m"
              }
            }
          }
        }
      ]
    capabilities: Seamless Upgrades
    categories: Integration & Delivery,OpenShift Optional
    certified: "false"
    containerImage: quay.io/stolostron/multicluster-global-hub-operator:latest
<<<<<<< HEAD
    createdAt: "2023-09-28T12:34:10Z"
=======
    createdAt: "2023-09-26T13:59:26Z"
>>>>>>> 4e3cbe0a
    description: Manages the installation and upgrade of the Multicluster Global Hub.
    operatorframework.io/suggested-namespace: multicluster-global-hub
    operators.operatorframework.io/builder: operator-sdk-v1.31.0
    operators.operatorframework.io/project_layout: go.kubebuilder.io/v3
    repository: https://github.com/stolostron/multicluster-global-hub
    support: Red Hat
  name: multicluster-global-hub-operator.v1.0.0-dev
  namespace: placeholder
spec:
  apiservicedefinitions: {}
  customresourcedefinitions:
    owned:
    - description: MulticlusterGlobalHub defines the configuration for an instance
        of the MultiCluster Global Hub
      displayName: Multicluster Global Hub
      kind: MulticlusterGlobalHub
      name: multiclusterglobalhubs.operator.open-cluster-management.io
      version: v1alpha4
  description: |
    The Multicluster Global Hub Operator contains the components of multicluster global hub. The Operator deploys all of the required components for global multicluster management. The components include `multicluster-global-hub-manager` and `multicluster-global-hub-grafana` in the global hub cluster and `multicluster-global-hub-agent` in the managed hub clusters.
    The Operator also deploys the strimzi kafka and crunchy postgres if you do not bring your own kafka and postgres.

    ## Prerequisites
    - Red Hat Advanced Cluster Management for Kubernetes (RHACM) 2.7 or later needs to be installed.

    ## How to Install
    Install the Multicluster Global Hub Operator by following the instructions that are displayed after you select the Install button.
    A pod will be created in `multicluster-global-hub` namespace:
    ```
    $ kubectl get pods -n multicluster-global-hub
    NAME                                                             READY   STATUS    RESTARTS   AGE
    multicluster-global-hub-operator-5ccbbc878d-98fdp                1/1     Running   0          19s
    ```
    The operator is now providing new Custom Resources Definitions: `multiclusterglobalhubs.operator.open-cluster-management.io`

    ## Using the Multicluster Global Hub Operator
    After installed the operator, create an instance of the MulticlusterGlobalHub resource to instantiate the Multicluster Global Hub.
    Once an instance of the MulticlusterGlobalHub is created, the following pods are created in the `multicluster-global-hub` namespace:
    ```
    $ kubectl get pods -n multicluster-global-hub
    NAME                                                             READY   STATUS    RESTARTS    AGE
    kafka-kafka-0                                                    1/1     Running     0          21h
    kafka-kafka-1                                                    1/1     Running     0          21h
    kafka-kafka-2                                                    1/1     Running     0          21h
    kafka-zookeeper-0                                                1/1     Running     0          21h
    kafka-zookeeper-1                                                1/1     Running     0          21h
    kafka-zookeeper-2                                                1/1     Running     0          21h
    multicluster-global-hub-grafana-579cdf759d-mp7fm                 2/2     Running     0          21h
    multicluster-global-hub-manager-7bdcdd745f-5np24                 2/2     Running     0          21h
    multicluster-global-hub-operator-59744b8d75-nrwvd                1/1     Running     0          21h
    pgo-6b5cbdc5cc-wnct9                                             1/1     Running     0          21h
    postgres-backup-vrh6-lpjvm                                       0/1     Completed   0          21h
    postgres-pgha1-8rms-0                                            4/4     Running     0          21h
    postgres-pgha1-9fgb-0                                            4/4     Running     0          21h
    postgres-pgha1-mlzf-0                                            4/4     Running     0          21h
    postgres-repo-host-0                                             2/2     Running     0          21h
    strimzi-cluster-operator-v0.36.1-684d7cccb7-zjbf9                1/1     Running     0          21h
    ```
  displayName: Multicluster Global Hub Operator
  icon:
  - base64data: PHN2ZyB4bWxucz0iaHR0cDovL3d3dy53My5vcmcvMjAwMC9zdmciIHZpZXdCb3g9IjAgMCA3MjEuMTUgNzIxLjE1Ij48ZGVmcz48c3R5bGU+LmNscy0xe2ZpbGw6I2RiMzkyNzt9LmNscy0ye2ZpbGw6I2NiMzYyODt9LmNscy0ze2ZpbGw6I2ZmZjt9LmNscy00e2ZpbGw6I2UzZTNlMjt9PC9zdHlsZT48L2RlZnM+PHRpdGxlPlByb2R1Y3RfSWNvbi1SZWRfSGF0QWR2YW5jZWRfQ2x1c3Rlcl9NYW5hZ2VtZW50X2Zvcl9LdWJlcm5ldGVzLVJHQjwvdGl0bGU+PGcgaWQ9IkxheWVyXzEiIGRhdGEtbmFtZT0iTGF5ZXIgMSI+PGNpcmNsZSBjbGFzcz0iY2xzLTEiIGN4PSIzNjAuNTciIGN5PSIzNjAuNTciIHI9IjM1OC41OCIvPjxwYXRoIGNsYXNzPSJjbHMtMiIgZD0iTTYxNC4xMywxMDcsMTA3LDYxNC4xM2MxNDAsMTQwLDM2Ny4wNywxNDAsNTA3LjExLDBTNzU0LjE2LDI0Ny4wNiw2MTQuMTMsMTA3WiIvPjxyZWN0IGNsYXNzPSJjbHMtMyIgeD0iMzMwLjg3IiB5PSIyODAuNiIgd2lkdGg9IjIwMy4xNyIgaGVpZ2h0PSIyMCIgdHJhbnNmb3JtPSJ0cmFuc2xhdGUoLTc4LjkgMzkwLjUyKSByb3RhdGUoLTQ0Ljk2KSIvPjxyZWN0IGNsYXNzPSJjbHMtMyIgeD0iMzA2LjYzIiB5PSIxNjcuODMiIHdpZHRoPSIyMCIgaGVpZ2h0PSIyMDQuNDciIHRyYW5zZm9ybT0idHJhbnNsYXRlKC04NS4zMyAxNjIuMjcpIHJvdGF0ZSgtMjUuNDUpIi8+PHJlY3QgY2xhc3M9ImNscy0zIiB4PSIxNjIuOTgiIHk9IjM2NC4xIiB3aWR0aD0iMTk4LjI4IiBoZWlnaHQ9IjIwIiB0cmFuc2Zvcm09InRyYW5zbGF0ZSgtNDIuMzkgMzMuNjEpIHJvdGF0ZSgtNi43OSkiLz48cmVjdCBjbGFzcz0iY2xzLTMiIHg9IjI0NS4xIiB5PSI0NTEuNTQiIHdpZHRoPSIyMDAuNjIiIGhlaWdodD0iMjAiIHRyYW5zZm9ybT0idHJhbnNsYXRlKC0xNjMuMDEgNzMzLjI2KSByb3RhdGUoLTgxLjMxKSIvPjxyZWN0IGNsYXNzPSJjbHMtMyIgeD0iNDQzLjg1IiB5PSIzMDMuNzYiIHdpZHRoPSIyMCIgaGVpZ2h0PSIyMDcuMDQiIHRyYW5zZm9ybT0idHJhbnNsYXRlKC0xMDkuOTcgNjM5LjU4KSByb3RhdGUoLTY0LjMpIi8+PGNpcmNsZSBjbGFzcz0iY2xzLTMiIGN4PSI1MDQuMzQiIGN5PSIyMTguODMiIHI9IjQ0LjA4Ii8+PGNpcmNsZSBjbGFzcz0iY2xzLTMiIGN4PSIyNzIuNyIgY3k9IjE3Ny43NSIgcj0iNDQuMDgiLz48Y2lyY2xlIGNsYXNzPSJjbHMtMyIgY3g9IjU0Ny4xMiIgY3k9IjQ1Mi4xNyIgcj0iNDQuMDgiLz48Y2lyY2xlIGNsYXNzPSJjbHMtMyIgY3g9IjE2My42OCIgY3k9IjM4NS44MiIgcj0iNDQuMDgiLz48Y2lyY2xlIGNsYXNzPSJjbHMtMyIgY3g9IjMzMC4yNiIgY3k9IjU2MC43IiByPSI0NC4wOCIvPjxwYXRoIGNsYXNzPSJjbHMtNCIgZD0iTTQ0NC45NCwyNzkuOTIsMjc2LjE5LDQ0OC42N0ExMTkuMzIsMTE5LjMyLDAsMCwwLDQ0NC45NCwyNzkuOTJaIi8+PHBhdGggY2xhc3M9ImNscy0zIiBkPSJNMzc1LjY4LDI0NS43NmExMTkuMzMsMTE5LjMzLDAsMCwwLTk5LjQ5LDIwMi45MUw0NDQuOTQsMjc5LjkyQTExOC44OSwxMTguODksMCwwLDAsMzc1LjY4LDI0NS43NloiLz48L2c+PC9zdmc+
    mediatype: image/svg+xml
  install:
    spec:
      clusterPermissions:
      - rules:
        - apiGroups:
          - authentication.k8s.io
          resources:
          - tokenreviews
          verbs:
          - create
        - apiGroups:
          - authorization.k8s.io
          resources:
          - subjectaccessreviews
          verbs:
          - create
        - apiGroups:
          - policy.open-cluster-management.io
          resources:
          - policies
          - policies/status
          - policies/finalizers
          - placementbindings
          - placementbindings/finalizers
          verbs:
          - get
          - list
          - watch
          - update
          - patch
        - apiGroups:
          - apps.open-cluster-management.io
          resources:
          - placementrules
          - placementrules/status
          - subscriptionstatuses
          - subscriptionstatuses/status
          - subscriptionreports
          - subscriptionreports/status
          - subscriptions/finalizers
          verbs:
          - create
          - get
          - list
          - watch
          - update
          - patch
          - delete
        - apiGroups:
          - cluster.open-cluster-management.io
          resources:
          - placements
          - placements/finalizers
          - placements/status
          - placementdecisions
          - placementdecisions/status
          verbs:
          - create
          - get
          - list
          - watch
          - update
          - patch
          - delete
        - apiGroups:
          - ""
          resources:
          - pods
          - configmaps
          - events
          verbs:
          - create
          - delete
          - get
          - list
          - patch
          - update
          - watch
        - apiGroups:
          - cluster.open-cluster-management.io
          resources:
          - managedclustersets
          - managedclustersets/finalizers
          - managedclustersetbindings
          - managedclustersetbindings/finalizers
          - placements
          - placements/finalizers
          verbs:
          - get
          - list
          - watch
          - update
        - apiGroups:
          - apps.open-cluster-management.io
          resources:
          - placementrules
          - placementrules/finalizers
          verbs:
          - get
          - list
          - watch
          - update
        - apiGroups:
          - apps.open-cluster-management.io
          resources:
          - subscriptions
          - channels
          verbs:
          - get
          - list
          - watch
          - update
        - apiGroups:
          - app.k8s.io
          resources:
          - applications
          verbs:
          - get
          - list
          - watch
          - update
        - apiGroups:
          - apiextensions.k8s.io
          resources:
          - customresourcedefinitions
          verbs:
          - get
        - apiGroups:
          - ""
          resources:
          - configmaps
          verbs:
          - create
          - delete
          - deletecollection
          - get
          - list
          - patch
          - update
          - watch
        - apiGroups:
          - ""
          resources:
          - events
          verbs:
          - create
          - delete
          - deletecollection
          - get
          - list
          - patch
          - update
          - watch
        - apiGroups:
          - ""
          resources:
          - namespaces
          verbs:
          - create
          - delete
          - get
          - list
          - update
          - watch
        - apiGroups:
          - ""
          resources:
          - secrets
          verbs:
          - create
          - delete
          - get
          - list
          - update
          - watch
        - apiGroups:
          - ""
          resources:
          - serviceaccounts
          verbs:
          - create
          - delete
          - get
          - list
          - update
          - watch
        - apiGroups:
          - ""
          resources:
          - services
          verbs:
          - create
          - delete
          - get
          - list
          - update
          - watch
        - apiGroups:
          - addon.open-cluster-management.io
          resources:
          - addondeploymentconfigs
          verbs:
          - get
          - list
          - watch
        - apiGroups:
          - addon.open-cluster-management.io
          resources:
          - clustermanagementaddons
          verbs:
          - create
          - delete
          - get
          - list
          - update
          - watch
        - apiGroups:
          - addon.open-cluster-management.io
          resources:
          - clustermanagementaddons/finalizers
          verbs:
          - update
        - apiGroups:
          - addon.open-cluster-management.io
          resources:
          - managedclusteraddons
          verbs:
          - create
          - delete
          - deletecollection
          - get
          - list
          - patch
          - update
          - watch
        - apiGroups:
          - addon.open-cluster-management.io
          resources:
          - managedclusteraddons/finalizers
          verbs:
          - update
        - apiGroups:
          - addon.open-cluster-management.io
          resources:
          - managedclusteraddons/status
          verbs:
          - patch
          - update
        - apiGroups:
          - admissionregistration.k8s.io
          resources:
          - mutatingwebhookconfigurations
          verbs:
          - create
          - delete
          - get
          - list
          - update
          - watch
        - apiGroups:
          - app.k8s.io
          resources:
          - applications
          verbs:
          - get
          - list
          - patch
          - update
        - apiGroups:
          - apps
          resources:
          - deployments
          verbs:
          - create
          - delete
          - get
          - list
          - update
          - watch
        - apiGroups:
          - apps.open-cluster-management.io
          resources:
          - channels
          verbs:
          - get
          - list
          - patch
          - update
        - apiGroups:
          - apps.open-cluster-management.io
          resources:
          - placementrules
          verbs:
          - get
          - list
          - patch
          - update
        - apiGroups:
          - apps.open-cluster-management.io
          resources:
          - subscriptions
          verbs:
          - get
          - list
          - patch
          - update
        - apiGroups:
          - authorization.k8s.io
          resources:
          - subjectaccessreviews
          verbs:
          - create
          - get
        - apiGroups:
          - certificates.k8s.io
          resources:
          - certificatesigningrequests
          verbs:
          - create
          - get
          - list
          - patch
          - update
          - watch
        - apiGroups:
          - certificates.k8s.io
          resources:
          - certificatesigningrequests/approval
          verbs:
          - create
          - get
          - list
          - patch
          - update
          - watch
        - apiGroups:
          - certificates.k8s.io
          resources:
          - signers
          verbs:
          - approve
        - apiGroups:
          - cluster.open-cluster-management.io
          resources:
          - managedclusters
          verbs:
          - get
          - list
          - update
          - watch
        - apiGroups:
          - cluster.open-cluster-management.io
          resources:
          - managedclustersets
          verbs:
          - get
          - list
          - patch
          - update
        - apiGroups:
          - cluster.open-cluster-management.io
          resources:
          - managedclustersets/bind
          verbs:
          - create
          - delete
        - apiGroups:
          - cluster.open-cluster-management.io
          resources:
          - managedclustersets/join
          verbs:
          - create
          - delete
        - apiGroups:
          - cluster.open-cluster-management.io
          resources:
          - placements
          verbs:
          - get
          - list
          - patch
          - update
        - apiGroups:
          - coordination.k8s.io
          resources:
          - leases
          verbs:
          - create
          - get
          - list
          - patch
          - update
          - watch
        - apiGroups:
          - kafka.strimzi.io
          resources:
          - kafkas
          - kafkatopics
          - kafkausers
          verbs:
          - create
          - get
          - list
          - watch
        - apiGroups:
          - monitoring.coreos.com
          resources:
          - servicemonitors
          verbs:
          - create
          - delete
          - get
          - list
          - update
          - watch
        - apiGroups:
          - operator.open-cluster-management.io
          resources:
          - multiclusterglobalhubs
          verbs:
          - create
          - delete
          - get
          - list
          - patch
          - update
          - watch
        - apiGroups:
          - operator.open-cluster-management.io
          resources:
          - multiclusterglobalhubs/finalizers
          verbs:
          - update
        - apiGroups:
          - operator.open-cluster-management.io
          resources:
          - multiclusterglobalhubs/status
          verbs:
          - get
          - patch
          - update
        - apiGroups:
          - operator.open-cluster-management.io
          resources:
          - multiclusterhubs
          verbs:
          - get
          - list
          - patch
          - update
          - watch
        - apiGroups:
          - operators.coreos.com
          resources:
          - subscriptions
          verbs:
          - create
          - delete
          - get
          - list
          - update
          - watch
        - apiGroups:
          - packages.operators.coreos.com
          resources:
          - packagemanifests
          verbs:
          - get
          - list
          - watch
        - apiGroups:
          - policy.open-cluster-management.io
          resources:
          - placementbindings
          verbs:
          - get
          - list
          - patch
          - update
        - apiGroups:
          - policy.open-cluster-management.io
          resources:
          - policies
          verbs:
          - get
          - list
          - patch
          - update
        - apiGroups:
          - postgres-operator.crunchydata.com
          resources:
          - postgresclusters
          verbs:
          - create
          - get
          - list
          - watch
        - apiGroups:
          - rbac.authorization.k8s.io
          resources:
          - clusterrolebindings
          verbs:
          - create
          - delete
          - get
          - list
          - update
          - watch
        - apiGroups:
          - rbac.authorization.k8s.io
          resources:
          - clusterroles
          verbs:
          - create
          - delete
          - get
          - list
          - update
          - watch
        - apiGroups:
          - rbac.authorization.k8s.io
          resources:
          - rolebindings
          verbs:
          - create
          - delete
          - get
          - list
          - update
          - watch
        - apiGroups:
          - rbac.authorization.k8s.io
          resources:
          - roles
          verbs:
          - create
          - delete
          - get
          - list
          - update
          - watch
        - apiGroups:
          - route.openshift.io
          resources:
          - routes
          verbs:
          - create
          - delete
          - get
          - list
          - update
          - watch
        - apiGroups:
          - work.open-cluster-management.io
          resources:
          - manifestworks
          verbs:
          - create
          - delete
          - deletecollection
          - get
          - list
          - patch
          - update
          - watch
        serviceAccountName: multicluster-global-hub-operator
      deployments:
      - label:
          name: multicluster-global-hub-operator
        name: multicluster-global-hub-operator
        spec:
          replicas: 1
          selector:
            matchLabels:
              name: multicluster-global-hub-operator
          strategy: {}
          template:
            metadata:
              annotations:
                kubectl.kubernetes.io/default-container: multicluster-global-hub-operator
              labels:
                name: multicluster-global-hub-operator
            spec:
              containers:
              - args:
                - --leader-election
                command:
                - multicluster-global-hub-operator
                env:
                - name: POD_NAMESPACE
                  valueFrom:
                    fieldRef:
                      fieldPath: metadata.namespace
                - name: RELATED_IMAGE_MULTICLUSTER_GLOBAL_HUB_MANAGER
                  value: quay.io/stolostron/multicluster-global-hub-manager:latest
                - name: RELATED_IMAGE_MULTICLUSTER_GLOBAL_HUB_AGENT
                  value: quay.io/stolostron/multicluster-global-hub-agent:latest
                - name: RELATED_IMAGE_GRAFANA
                  value: quay.io/stolostron/grafana:globalhub-1.0
                - name: RELATED_IMAGE_POSTGRESQL
                  value: quay.io/stolostron/postgresql-13:1-101
                - name: RELATED_IMAGE_OAUTH_PROXY
                  value: quay.io/stolostron/origin-oauth-proxy:4.9
                image: quay.io/stolostron/multicluster-global-hub-operator:latest
                livenessProbe:
                  httpGet:
                    path: /healthz
                    port: 8081
                  initialDelaySeconds: 15
                  periodSeconds: 20
                name: multicluster-global-hub-operator
                readinessProbe:
                  httpGet:
                    path: /readyz
                    port: 8081
                  initialDelaySeconds: 5
                  periodSeconds: 10
                resources:
                  limits:
                    cpu: 500m
                    memory: 512Mi
                  requests:
                    cpu: 10m
                    memory: 64Mi
                securityContext:
                  allowPrivilegeEscalation: false
              securityContext:
                runAsNonRoot: true
              serviceAccountName: multicluster-global-hub-operator
              terminationGracePeriodSeconds: 10
      permissions:
      - rules:
        - apiGroups:
          - ""
          resources:
          - configmaps
          verbs:
          - get
          - list
          - watch
          - create
          - update
          - patch
          - delete
        - apiGroups:
          - coordination.k8s.io
          resources:
          - leases
          verbs:
          - get
          - list
          - watch
          - create
          - update
          - patch
          - delete
        - apiGroups:
          - ""
          resources:
          - events
          verbs:
          - create
          - patch
        - apiGroups:
          - ""
          resources:
          - pods
          - services
          - services/finalizers
          - endpoints
          - persistentvolumeclaims
          - events
          - configmaps
          - secrets
          verbs:
          - create
          - delete
          - get
          - list
          - patch
          - update
          - watch
        - apiGroups:
          - apps
          resources:
          - deployments
          - daemonsets
          - replicasets
          - statefulsets
          verbs:
          - create
          - delete
          - get
          - list
          - patch
          - update
          - watch
        - apiGroups:
          - monitoring.coreos.com
          resources:
          - servicemonitors
          verbs:
          - get
          - create
        - apiGroups:
          - apps
          resourceNames:
          - multicluster-global-hub-manager
          resources:
          - deployments/finalizers
          verbs:
          - update
        - apiGroups:
          - coordination.k8s.io
          resources:
          - leases
          verbs:
          - get
          - create
          - update
          - delete
        serviceAccountName: multicluster-global-hub-operator
    strategy: deployment
  installModes:
  - supported: true
    type: OwnNamespace
  - supported: true
    type: SingleNamespace
  - supported: false
    type: MultiNamespace
  - supported: false
    type: AllNamespaces
  keywords:
  - multicluster-global-hub
  - multiple-hubs
  links:
  - name: Multicluster Global Hub Operator
    url: https://github.com/stolostron/multicluster-global-hub
  maintainers:
  - email: acm-contact@redhat.com
    name: acm-contact
  maturity: release-1.0
  provider:
    name: Red Hat, Inc
    url: https://github.com/stolostron/multicluster-global-hub
  version: 1.0.0-dev<|MERGE_RESOLUTION|>--- conflicted
+++ resolved
@@ -26,11 +26,7 @@
     categories: Integration & Delivery,OpenShift Optional
     certified: "false"
     containerImage: quay.io/stolostron/multicluster-global-hub-operator:latest
-<<<<<<< HEAD
     createdAt: "2023-09-28T12:34:10Z"
-=======
-    createdAt: "2023-09-26T13:59:26Z"
->>>>>>> 4e3cbe0a
     description: Manages the installation and upgrade of the Multicluster Global Hub.
     operatorframework.io/suggested-namespace: multicluster-global-hub
     operators.operatorframework.io/builder: operator-sdk-v1.31.0
