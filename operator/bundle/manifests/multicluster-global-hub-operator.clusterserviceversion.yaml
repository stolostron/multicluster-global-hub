--- conflicted
+++ resolved
@@ -41,11 +41,7 @@
     categories: Integration & Delivery,OpenShift Optional
     certified: "false"
     containerImage: quay.io/stolostron/multicluster-global-hub-operator:latest
-<<<<<<< HEAD
-    createdAt: "2025-03-31T07:43:10Z"
-=======
     createdAt: "2025-04-29T05:49:53Z"
->>>>>>> 6c56c948
     description: Manages the installation and upgrade of the Multicluster Global Hub.
     features.operators.openshift.io/cnf: "false"
     features.operators.openshift.io/cni: "false"
