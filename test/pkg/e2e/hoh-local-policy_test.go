package tests

import (
	"context"
	"crypto/tls"
	"fmt"
	"strings"
	"time"
	"net/http"

	"github.com/jackc/pgx/v4"
	. "github.com/onsi/ginkgo/v2"
	. "github.com/onsi/gomega"
	v1 "k8s.io/api/core/v1"
	"k8s.io/apimachinery/pkg/api/errors"
	metav1 "k8s.io/apimachinery/pkg/apis/meta/v1"
	"k8s.io/apimachinery/pkg/runtime"
	"k8s.io/klog"
	policiesv1 "open-cluster-management.io/governance-policy-propagator/api/v1"
	placementrulev1 "open-cluster-management.io/multicloud-operators-subscription/pkg/apis/apps/placementrule/v1"
	"sigs.k8s.io/controller-runtime/pkg/client"

	"github.com/stolostron/multicluster-global-hub/pkg/constants"
	"github.com/stolostron/multicluster-global-hub/pkg/database"
)

const (
	LOCAL_INFORM_POLICY_YAML  = "../../resources/policy/local-inform-limitrange-policy.yaml"
	LOCAL_ENFORCE_POLICY_YAML = "../../resources/policy/local-enforce-limitrange-policy.yaml"

	LOCAL_POLICY_LABEL_KEY      = "local-policy"
	LOCAL_POLICY_LABEL_VALUE    = "test"
	LOCAL_POLICY_NAME           = "policy-limitrange"
	LOCAL_POLICY_NAMESPACE      = "local-policy-namespace"
	LOCAL_PLACEMENTBINDING_NAME = "binding-policy-limitrange"
	LOCAL_PLACEMENT_RULE_NAME   = "placementrule-policy-limitrange"
)

var _ = Describe("Apply local policy to the managed clusters", Ordered,
	Label("e2e-tests-local-policy"), func() {
		var runtimeClient client.Client
		var leafhubClients []client.Client
		var managedClusterNames []string
		var managedClusterUIDs []string
		var leafhubNames []string
		var postgresConn *pgx.Conn
		var err error

		BeforeAll(func() {
			Eventually(func() error {
				By("Config request of the api")
				transport := &http.Transport{
					TLSClientConfig: &tls.Config{InsecureSkipVerify: true},
				}
				httpClient = &http.Client{Timeout: time.Second * 20, Transport: transport}
				managedClusters, err := getManagedCluster(httpClient, httpToken)
				if err != nil {
					return err
				}
				for _, managedCluster := range managedClusters {
					managedClusterNames = append(managedClusterNames, managedCluster.Name)
					managedClusterUIDs = append(managedClusterUIDs, string(managedCluster.GetUID()))
				}
				return nil
			}, 1*time.Minute, 1*time.Second).ShouldNot(HaveOccurred())

			By("Create runtime client")
			scheme := runtime.NewScheme()
			v1.AddToScheme(scheme)
			policiesv1.AddToScheme(scheme)
<<<<<<< HEAD
=======
			placementrulev1.AddToScheme(scheme)
			var err error
>>>>>>> 7dd277a6
			runtimeClient, err = clients.ControllerRuntimeClient(clients.HubClusterName(), scheme)
			Expect(err).Should(Succeed())

			// get multiple leafhubs
			leafhubNames = clients.GetLeafHubClusterNames()
			for _, leafhubName := range leafhubNames{
				leafhubClient, err := clients.ControllerRuntimeClient(leafhubName, scheme)
				Expect(err).Should(Succeed())

				// create local namespace on each leafhub
				err = leafhubClient.Create(context.TODO(), &v1.Namespace{ObjectMeta: metav1.ObjectMeta{
					Name: LOCAL_POLICY_NAMESPACE,
				}}, &client.CreateOptions{})
				if err != nil && !errors.IsAlreadyExists(err) {
					Expect(err).Should(Succeed())
				}
				leafhubClients = append(leafhubClients, leafhubClient)
			}

			By("Get postgres master pod name")
			databaseURI := strings.Split(testOptions.HubCluster.DatabaseURI, "?")[0]
			postgresConn, err = database.PostgresConnection(context.TODO(), databaseURI, nil)
			Expect(err).Should(Succeed())
		})

		It("add the label to a managedcluster for the local policy", func() {
			for i, managedClusterName := range managedClusterNames {
				patches := []patch{
					{
						Op:    "add",
						Path:  "/metadata/labels/" + LOCAL_POLICY_LABEL_KEY,
						Value: LOCAL_POLICY_LABEL_VALUE,
					},
				}
				Eventually(func() error {
					err := updateClusterLabel(httpClient, patches, httpToken, managedClusterUIDs[i])
					if err != nil {
						return err
					}
					return nil
				}, 1*time.Minute, 1*time.Second).ShouldNot(HaveOccurred())
	
				By("Check the label is added")
				Eventually(func() error {
					managedCluster, err := getManagedClusterByName(httpClient, httpToken, managedClusterName)
					if err != nil {
						return err
					}
					if val, ok := managedCluster.Labels[LOCAL_POLICY_LABEL_KEY]; ok {
						if val == LOCAL_POLICY_LABEL_VALUE {
							return nil
						}
					}
					return fmt.Errorf("the label %s: %s is not exist", POLICY_LABEL_KEY, POLICY_LABEL_VALUE)
				}, 1*time.Minute, 1*time.Second).ShouldNot(HaveOccurred())
			}
		})

<<<<<<< HEAD
		It("verify the multicluster global hub configmap", func() {
			By("Check the global hub config")
			globalConfig := &v1.ConfigMap{
				ObjectMeta: metav1.ObjectMeta{
					Name:      constants.GHConfigCMName,
					Namespace: constants.GHSystemNamespace,
				},
			}
			err := runtimeClient.Get(context.TODO(), client.ObjectKeyFromObject(globalConfig),
				globalConfig, &client.GetOptions{})
			Expect(err).Should(Succeed())
			// Expect(globalConfig.Data["enableLocalPolicies"]).Should(Equal("true"))
=======
		Context("When updated the local policy configmap", func() {
			It("verify the multicluster global hub configmap", func() {
				By("Check the global hub config")
				globalConfig := &v1.ConfigMap{
					ObjectMeta: metav1.ObjectMeta{
						Name:      constants.GHConfigCMName,
						Namespace: constants.GHSystemNamespace,
					},
				}
				err := runtimeClient.Get(context.TODO(), client.ObjectKeyFromObject(globalConfig),
					globalConfig, &client.GetOptions{})
				Expect(err).Should(Succeed())
				Expect(globalConfig.Data["enableLocalPolicies"]).Should(Equal("true"))
>>>>>>> 7dd277a6

				By("Disable the local policy")
				globalConfig.Data["enableLocalPolicies"] = "false"
				err = runtimeClient.Update(context.TODO(), globalConfig, &client.UpdateOptions{})
				Expect(err).Should(Succeed())

<<<<<<< HEAD
			By("Verify the leafhub config")
			leafhubConfigs := make([]*v1.ConfigMap, len(leafhubClients))
			Eventually(func() error {
				for i, leafhubClient := range leafhubClients {
					leafhubConfigs[i] = &v1.ConfigMap{
						ObjectMeta: metav1.ObjectMeta{
							Name:      constants.GHConfigCMName,
							Namespace: constants.GHSystemNamespace,
						},
					}
					err := leafhubClient.Get(context.TODO(), client.ObjectKeyFromObject(leafhubConfigs[i]),
					leafhubConfigs[i], &client.GetOptions{})
					if err != nil {
						return err
					}
					if globalConfig.Data["enableLocalPolicies"] != "false" {
						return fmt.Errorf("the global hub agent enableLocalPolicies should be false")
					}
=======
				By("Verify the leafhub config")
				leafhubConfig := &v1.ConfigMap{
					ObjectMeta: metav1.ObjectMeta{
						Name:      constants.GHConfigCMName,
						Namespace: constants.GHSystemNamespace,
					},
>>>>>>> 7dd277a6
				}
				Eventually(func() error {
					err := leafhubClient.Get(context.TODO(), client.ObjectKeyFromObject(leafhubConfig),
						leafhubConfig, &client.GetOptions{})
					if err != nil {
						return err
					}
					if globalConfig.Data["enableLocalPolicies"] != "false" {
						return fmt.Errorf("the global hub agent enableLocalPolicies should be false")
					}
					return nil
				}, 30*time.Second, 1*time.Second).Should(Succeed())

<<<<<<< HEAD
			By("Rollback the enable local policy config")
			globalConfig.Data["enableLocalPolicies"] = "true"
			err = runtimeClient.Update(context.TODO(), globalConfig, &client.UpdateOptions{})
			Expect(err).Should(Succeed())

			Eventually(func() error {
				for i, leafhubClient := range leafhubClients {
					err := leafhubClient.Get(context.TODO(), client.ObjectKeyFromObject(leafhubConfigs[i]),
					leafhubConfigs[i], &client.GetOptions{})
					if err != nil {
						return err
					}
					if leafhubConfigs[i].Data["enableLocalPolicies"] != "true" {
						return fmt.Errorf("the global hub agent enableLocalPolicies should be true")
					}
				}
				return nil
			}, 30*time.Second, 1*time.Second).Should(Succeed())
		})

		It("deploy policy to the cluster with local policy label", func() {
			By("Deploy the policy to the leafhub")
			for _, leafhubName := range leafhubNames {
				output, err := clients.Kubectl(leafhubName, "apply", "-f", LOCAL_INFORM_POLICY_YAML)
				klog.V(5).Info(fmt.Sprintf("deploy inform local policy: %s", output))
				Expect(err).Should(Succeed())
			}
			
			By("Verify the local policy is synchronized to the global hub spec table")
			policies := []*policiesv1.Policy{}
			Eventually(func() error {
				policy := &policiesv1.Policy{}
				rows, err := postgresConn.Query(context.TODO(), "select payload from local_spec.policies")
				if err != nil {
					return err
				}
				defer rows.Close()
				for rows.Next() {
					if err := rows.Scan(policy); err != nil {
						return err
					}
					fmt.Printf("local_spec.policies: %s/%s \n", policy.Namespace, policy.Name)
					if policy.Name != LOCAL_POLICY_NAME || policy.Namespace != LOCAL_POLICY_NAMESPACE {
						return fmt.Errorf("expect policy [%s/%s] but got [%s/%s]", LOCAL_POLICY_NAMESPACE, LOCAL_POLICY_NAME, policy.Namespace, policy.Name)
					}
					policies = append(policies, policy)
				}
				return nil
			}, 1*time.Minute, 1*time.Second).Should(Succeed())

			By("Verify the local policy is synchronized to the global hub status table")
			Eventually(func() error {
				rows, err := postgresConn.Query(context.TODO(),
					"SELECT id,cluster_name,leaf_hub_name FROM local_status.compliance")
				if err != nil {
					return err
				}
				defer rows.Close()
				
				for rows.Next() {
					columnValues, _ := rows.Values()
					if len(columnValues) < 3 {
						return fmt.Errorf("the compliance record is not correct, expected 5 but got %d", len(columnValues))
=======
				By("Rollback the enable local policy config")
				globalConfig.Data["enableLocalPolicies"] = "true"
				err = runtimeClient.Update(context.TODO(), globalConfig, &client.UpdateOptions{})
				Expect(err).Should(Succeed())
				Eventually(func() error {
					err := leafhubClient.Get(context.TODO(), client.ObjectKeyFromObject(leafhubConfig),
						leafhubConfig, &client.GetOptions{})
					if err != nil {
						return err
					}
					if globalConfig.Data["enableLocalPolicies"] != "true" {
						return fmt.Errorf("the global hub agent enableLocalPolicies should be true")
					}
					return nil
				}, 30*time.Second, 1*time.Second).Should(Succeed())
			})
		})

		Context("When deploy local policy to the leafhub", func() {
			It("deploy policy to the cluster to the leafhub", func() {
				By("Deploy the policy to the leafhub")
				output, err := clients.Kubectl(clients.LeafHubClusterName(), "apply", "-f", LOCAL_INFORM_POLICY_YAML)
				klog.V(5).Info(fmt.Sprintf("deploy inform local policy: %s", output))
				Expect(err).Should(Succeed())

				By("Verify the local policy is directly synchronized to the global hub spec table")
				policy := &policiesv1.Policy{}
				Eventually(func() error {
					rows, err := postgresConn.Query(context.TODO(), "select payload from local_spec.policies")
					if err != nil {
						return err
					}
					defer rows.Close()
					for rows.Next() {
						if err := rows.Scan(policy); err != nil {
							return err
						}
						fmt.Printf("local_spec.policies: %s/%s \n", policy.Namespace, policy.Name)
						if policy.Name == LOCAL_POLICY_NAME && policy.Namespace == LOCAL_POLICY_NAMESPACE {
							return nil
						}
					}
					return fmt.Errorf("expect policy [%s/%s] but got [%s/%s]", LOCAL_POLICY_NAMESPACE, LOCAL_POLICY_NAME,
						policy.Namespace, policy.Name)
				}, 1*time.Minute, 1*time.Second).Should(Succeed())

				By("Verify the local policy is synchronized to the global hub status table")
				Eventually(func() error {
					rows, err := postgresConn.Query(context.TODO(),
						"SELECT id,cluster_name,leaf_hub_name FROM local_status.compliance")
					if err != nil {
						return err
					}
					defer rows.Close()

					for rows.Next() {
						columnValues, _ := rows.Values()
						if len(columnValues) < 3 {
							return fmt.Errorf("the compliance record is not correct, expected 5 but got %d", len(columnValues))
						}
						policyId, cluster, leafhub := "", "", ""
						if err := rows.Scan(&policyId, &cluster, &leafhub); err != nil {
							return err
						}
						if policyId == string(policy.UID) && cluster == managedClusterName1 &&
							leafhub == clients.LeafHubClusterName() {
							return nil
						}
>>>>>>> 7dd277a6
					}
					return fmt.Errorf("not get policy(%s) from local_status.compliance", policy.UID)
				}, 1*time.Minute, 1*time.Second).Should(Succeed())
			})

			// to use the finalizer achieves deleting local resource from database:
			// finalizer -> delete from bundle -> transport -> database
			It("check the local policy resource is added the global cleanup finalizer", func() {
				By("Verify the local policy has been added the global hub cleanup finalizer")
				Eventually(func() error {
					policy := &policiesv1.Policy{}
					err := leafhubClient.Get(context.TODO(), client.ObjectKey{
						Namespace: LOCAL_POLICY_NAMESPACE,
						Name:      LOCAL_POLICY_NAME,
					}, policy)
					if err != nil {
						return err
					}
<<<<<<< HEAD
					// only for case: One-to-one relationship between the leaf hub and the managed cluster
					var foundpolicy bool
					for i, leafhubName := range leafhubNames {
						if policyId == string(policies[i].UID) && cluster == managedClusterNames[i] && leafhub == leafhubName {
							foundpolicy = true
							break
						}
					}
					if !foundpolicy {
						return fmt.Errorf("not get policy(%s) from local_status.compliance", policyId)
					}
				}
				return nil
			}, 1*time.Minute, 1*time.Second).Should(Succeed())
		})

		AfterAll(func() {
			By("Delete the policy from leafhub")
			for _, leafhubName := range leafhubNames {
				output, err := clients.Kubectl(leafhubName, "delete", "-f", LOCAL_INFORM_POLICY_YAML)
				fmt.Println(output)
				Expect(err).Should(Succeed())
	
				By("Delete the managed cluster")
				err = postgresConn.Close(context.Background())
				Expect(err).Should(Succeed())
			}
=======
					for _, finalizer := range policy.Finalizers {
						if finalizer == constants.GlobalHubCleanupFinalizer {
							return nil
						}
					}
					return fmt.Errorf("the local policy(%s) hasn't been added the cleanup finalizer", policy.GetName())
				}, 1*time.Minute, 1*time.Second).Should(Succeed())

				// placementbinding is not be synchronized to the global hub database, so it doesn't need the finalizer
				By("Verify the local placementbinding hasn't been added the global hub cleanup finalizer")
				Eventually(func() error {
					placementbinding := &policiesv1.PlacementBinding{}
					err := leafhubClient.Get(context.TODO(), client.ObjectKey{
						Namespace: LOCAL_POLICY_NAMESPACE,
						Name:      LOCAL_PLACEMENTBINDING_NAME,
					}, placementbinding)
					if err != nil {
						return err
					}
					for _, finalizer := range placementbinding.Finalizers {
						if finalizer == constants.GlobalHubCleanupFinalizer {
							return fmt.Errorf("the local placementbinding(%s) has been added the cleanup finalizer",
								placementbinding.GetName())
						}
					}
					return nil
				}, 1*time.Minute, 1*time.Second).Should(Succeed())

				// placementrule will be synced to the local_spec table, so it needs the finalizer
				By("Verify the local placementrule has been added the global hub cleanup finalizer")
				Eventually(func() error {
					placementrule := &placementrulev1.PlacementRule{}
					err := leafhubClient.Get(context.TODO(), client.ObjectKey{
						Namespace: LOCAL_POLICY_NAMESPACE,
						Name:      LOCAL_PLACEMENT_RULE_NAME,
					}, placementrule)
					if err != nil {
						return err
					}
					for _, finalizer := range placementrule.Finalizers {
						if finalizer == constants.GlobalHubCleanupFinalizer {
							return nil
						}
					}
					return fmt.Errorf("the local placementrule(%s) hasn't been added the cleanup finalizer",
						placementrule.GetName())
				}, 1*time.Minute, 1*time.Second).Should(Succeed())
			})
		})

		Context("When delete the local policy from the leafhub", func() {
			It("delete the local policy from the leafhub", func() {
				By("Delete the policy from leafhub")
				output, err := clients.Kubectl(clients.LeafHubClusterName(), "delete", "-f", LOCAL_INFORM_POLICY_YAML)
				fmt.Println(output)
				Expect(err).Should(Succeed())

				By("Verify the policy is delete from the leafhub")
				Eventually(func() error {
					policy := &policiesv1.Policy{}
					err := leafhubClient.Get(context.TODO(), client.ObjectKey{
						Namespace: LOCAL_POLICY_NAMESPACE,
						Name:      LOCAL_POLICY_NAME,
					}, policy)
					if err != nil {
						if errors.IsNotFound(err) {
							return nil
						}
						return err
					}
					return fmt.Errorf("the policy(%s) is not deleted", policy.GetName())
				}, 1*time.Minute, 1*time.Second).Should(Succeed())
			})

			It("check the local policy resource is deleted from database", func() {
				By("Verify the local policy is deleted from the spec table")
				Eventually(func() error {
					rows, err := postgresConn.Query(context.TODO(), "select payload from local_spec.policies")
					if err != nil {
						return err
					}
					defer rows.Close()
					policy := &policiesv1.Policy{}
					for rows.Next() {
						if err := rows.Scan(policy); err != nil {
							return err
						}
						if policy.Name == LOCAL_POLICY_NAME && policy.Namespace == LOCAL_POLICY_NAMESPACE {
							return fmt.Errorf("the policy(%s) is not deleted from local_spec.policies", policy.GetName())
						}
					}
					return nil
				}, 1*time.Minute, 1*time.Second).Should(Succeed())

				By("Verify the local placementrule is deleted from the spec table")
				Eventually(func() error {
					rows, err := postgresConn.Query(context.TODO(), "select payload from local_spec.placementrules")
					if err != nil {
						return err
					}
					defer rows.Close()
					placementrule := &placementrulev1.PlacementRule{}
					for rows.Next() {
						if err := rows.Scan(placementrule); err != nil {
							return err
						}
						if placementrule.Name == LOCAL_PLACEMENT_RULE_NAME && placementrule.Namespace == LOCAL_POLICY_NAMESPACE {
							return fmt.Errorf("the placementrule(%s) is not deleted from local_spec.policies", placementrule.Name)
						}
					}
					return nil
				}, 1*time.Minute, 1*time.Second).Should(Succeed())

				By("Verify the local policy is deleted from the global hub status table")
				Eventually(func() error {
					rows, err := postgresConn.Query(context.TODO(),
						"SELECT id,cluster_name,leaf_hub_name FROM local_status.compliance")
					if err != nil {
						return err
					}
					defer rows.Close()

					for rows.Next() {
						columnValues, _ := rows.Values()
						if len(columnValues) < 3 {
							return fmt.Errorf("the compliance record is not correct, expected 5 but got %d", len(columnValues))
						}
						policyId, cluster, leafhub := "", "", ""
						if err := rows.Scan(&policyId, &cluster, &leafhub); err != nil {
							return err
						}
						if cluster == managedClusterName1 && leafhub == clients.LeafHubClusterName() {
							return fmt.Errorf("the policy(%s) is not deleted from local_status.compliance", policyId)
						}
					}
					return nil
				}, 1*time.Minute, 1*time.Second).Should(Succeed())
			})
		})

		AfterAll(func() {
			By("Close the postgresql connection")
			Expect(postgresConn.Close(context.Background())).Should(Succeed())
>>>>>>> 7dd277a6
		})
	})<|MERGE_RESOLUTION|>--- conflicted
+++ resolved
@@ -68,11 +68,7 @@
 			scheme := runtime.NewScheme()
 			v1.AddToScheme(scheme)
 			policiesv1.AddToScheme(scheme)
-<<<<<<< HEAD
-=======
 			placementrulev1.AddToScheme(scheme)
-			var err error
->>>>>>> 7dd277a6
 			runtimeClient, err = clients.ControllerRuntimeClient(clients.HubClusterName(), scheme)
 			Expect(err).Should(Succeed())
 
@@ -131,7 +127,6 @@
 			}
 		})
 
-<<<<<<< HEAD
 		It("verify the multicluster global hub configmap", func() {
 			By("Check the global hub config")
 			globalConfig := &v1.ConfigMap{
@@ -144,28 +139,12 @@
 				globalConfig, &client.GetOptions{})
 			Expect(err).Should(Succeed())
 			// Expect(globalConfig.Data["enableLocalPolicies"]).Should(Equal("true"))
-=======
-		Context("When updated the local policy configmap", func() {
-			It("verify the multicluster global hub configmap", func() {
-				By("Check the global hub config")
-				globalConfig := &v1.ConfigMap{
-					ObjectMeta: metav1.ObjectMeta{
-						Name:      constants.GHConfigCMName,
-						Namespace: constants.GHSystemNamespace,
-					},
-				}
-				err := runtimeClient.Get(context.TODO(), client.ObjectKeyFromObject(globalConfig),
-					globalConfig, &client.GetOptions{})
-				Expect(err).Should(Succeed())
-				Expect(globalConfig.Data["enableLocalPolicies"]).Should(Equal("true"))
->>>>>>> 7dd277a6
-
-				By("Disable the local policy")
-				globalConfig.Data["enableLocalPolicies"] = "false"
-				err = runtimeClient.Update(context.TODO(), globalConfig, &client.UpdateOptions{})
-				Expect(err).Should(Succeed())
-
-<<<<<<< HEAD
+
+			By("Disable the local policy")
+			globalConfig.Data["enableLocalPolicies"] = "false"
+			err = runtimeClient.Update(context.TODO(), globalConfig, &client.UpdateOptions{})
+			Expect(err).Should(Succeed())
+
 			By("Verify the leafhub config")
 			leafhubConfigs := make([]*v1.ConfigMap, len(leafhubClients))
 			Eventually(func() error {
@@ -184,28 +163,10 @@
 					if globalConfig.Data["enableLocalPolicies"] != "false" {
 						return fmt.Errorf("the global hub agent enableLocalPolicies should be false")
 					}
-=======
-				By("Verify the leafhub config")
-				leafhubConfig := &v1.ConfigMap{
-					ObjectMeta: metav1.ObjectMeta{
-						Name:      constants.GHConfigCMName,
-						Namespace: constants.GHSystemNamespace,
-					},
->>>>>>> 7dd277a6
-				}
-				Eventually(func() error {
-					err := leafhubClient.Get(context.TODO(), client.ObjectKeyFromObject(leafhubConfig),
-						leafhubConfig, &client.GetOptions{})
-					if err != nil {
-						return err
-					}
-					if globalConfig.Data["enableLocalPolicies"] != "false" {
-						return fmt.Errorf("the global hub agent enableLocalPolicies should be false")
-					}
-					return nil
-				}, 30*time.Second, 1*time.Second).Should(Succeed())
-
-<<<<<<< HEAD
+				}
+				return nil
+			}, 30*time.Second, 1*time.Second).Should(Succeed())
+
 			By("Rollback the enable local policy config")
 			globalConfig.Data["enableLocalPolicies"] = "true"
 			err = runtimeClient.Update(context.TODO(), globalConfig, &client.UpdateOptions{})
@@ -234,7 +195,7 @@
 				Expect(err).Should(Succeed())
 			}
 			
-			By("Verify the local policy is synchronized to the global hub spec table")
+			By("Verify the local policy is directly synchronized to the global hub spec table")
 			policies := []*policiesv1.Policy{}
 			Eventually(func() error {
 				policy := &policiesv1.Policy{}
@@ -269,95 +230,11 @@
 					columnValues, _ := rows.Values()
 					if len(columnValues) < 3 {
 						return fmt.Errorf("the compliance record is not correct, expected 5 but got %d", len(columnValues))
-=======
-				By("Rollback the enable local policy config")
-				globalConfig.Data["enableLocalPolicies"] = "true"
-				err = runtimeClient.Update(context.TODO(), globalConfig, &client.UpdateOptions{})
-				Expect(err).Should(Succeed())
-				Eventually(func() error {
-					err := leafhubClient.Get(context.TODO(), client.ObjectKeyFromObject(leafhubConfig),
-						leafhubConfig, &client.GetOptions{})
-					if err != nil {
-						return err
-					}
-					if globalConfig.Data["enableLocalPolicies"] != "true" {
-						return fmt.Errorf("the global hub agent enableLocalPolicies should be true")
-					}
-					return nil
-				}, 30*time.Second, 1*time.Second).Should(Succeed())
-			})
-		})
-
-		Context("When deploy local policy to the leafhub", func() {
-			It("deploy policy to the cluster to the leafhub", func() {
-				By("Deploy the policy to the leafhub")
-				output, err := clients.Kubectl(clients.LeafHubClusterName(), "apply", "-f", LOCAL_INFORM_POLICY_YAML)
-				klog.V(5).Info(fmt.Sprintf("deploy inform local policy: %s", output))
-				Expect(err).Should(Succeed())
-
-				By("Verify the local policy is directly synchronized to the global hub spec table")
-				policy := &policiesv1.Policy{}
-				Eventually(func() error {
-					rows, err := postgresConn.Query(context.TODO(), "select payload from local_spec.policies")
-					if err != nil {
-						return err
-					}
-					defer rows.Close()
-					for rows.Next() {
-						if err := rows.Scan(policy); err != nil {
-							return err
-						}
-						fmt.Printf("local_spec.policies: %s/%s \n", policy.Namespace, policy.Name)
-						if policy.Name == LOCAL_POLICY_NAME && policy.Namespace == LOCAL_POLICY_NAMESPACE {
-							return nil
-						}
-					}
-					return fmt.Errorf("expect policy [%s/%s] but got [%s/%s]", LOCAL_POLICY_NAMESPACE, LOCAL_POLICY_NAME,
-						policy.Namespace, policy.Name)
-				}, 1*time.Minute, 1*time.Second).Should(Succeed())
-
-				By("Verify the local policy is synchronized to the global hub status table")
-				Eventually(func() error {
-					rows, err := postgresConn.Query(context.TODO(),
-						"SELECT id,cluster_name,leaf_hub_name FROM local_status.compliance")
-					if err != nil {
-						return err
-					}
-					defer rows.Close()
-
-					for rows.Next() {
-						columnValues, _ := rows.Values()
-						if len(columnValues) < 3 {
-							return fmt.Errorf("the compliance record is not correct, expected 5 but got %d", len(columnValues))
-						}
-						policyId, cluster, leafhub := "", "", ""
-						if err := rows.Scan(&policyId, &cluster, &leafhub); err != nil {
-							return err
-						}
-						if policyId == string(policy.UID) && cluster == managedClusterName1 &&
-							leafhub == clients.LeafHubClusterName() {
-							return nil
-						}
->>>>>>> 7dd277a6
-					}
-					return fmt.Errorf("not get policy(%s) from local_status.compliance", policy.UID)
-				}, 1*time.Minute, 1*time.Second).Should(Succeed())
-			})
-
-			// to use the finalizer achieves deleting local resource from database:
-			// finalizer -> delete from bundle -> transport -> database
-			It("check the local policy resource is added the global cleanup finalizer", func() {
-				By("Verify the local policy has been added the global hub cleanup finalizer")
-				Eventually(func() error {
-					policy := &policiesv1.Policy{}
-					err := leafhubClient.Get(context.TODO(), client.ObjectKey{
-						Namespace: LOCAL_POLICY_NAMESPACE,
-						Name:      LOCAL_POLICY_NAME,
-					}, policy)
-					if err != nil {
-						return err
-					}
-<<<<<<< HEAD
+					}
+					policyId, cluster, leafhub := "", "", ""
+					if err := rows.Scan(&policyId, &cluster, &leafhub); err != nil {
+						return err
+					}
 					// only for case: One-to-one relationship between the leaf hub and the managed cluster
 					var foundpolicy bool
 					for i, leafhubName := range leafhubNames {
@@ -374,29 +251,34 @@
 			}, 1*time.Minute, 1*time.Second).Should(Succeed())
 		})
 
-		AfterAll(func() {
-			By("Delete the policy from leafhub")
-			for _, leafhubName := range leafhubNames {
-				output, err := clients.Kubectl(leafhubName, "delete", "-f", LOCAL_INFORM_POLICY_YAML)
-				fmt.Println(output)
-				Expect(err).Should(Succeed())
-	
-				By("Delete the managed cluster")
-				err = postgresConn.Close(context.Background())
-				Expect(err).Should(Succeed())
-			}
-=======
+		// to use the finalizer achieves deleting local resource from database:
+		// finalizer -> delete from bundle -> transport -> database
+		It("check the local policy resource is added the global cleanup finalizer", func() {
+			By("Verify the local policy has been added the global hub cleanup finalizer")
+			Eventually(func() error {
+				for _, leafhubClient := range leafhubClients {
+					policy := &policiesv1.Policy{}
+					err := leafhubClient.Get(context.TODO(), client.ObjectKey{
+						Namespace: LOCAL_POLICY_NAMESPACE,
+						Name:      LOCAL_POLICY_NAME,
+					}, policy)
+					if err != nil {
+						return err
+					}
 					for _, finalizer := range policy.Finalizers {
 						if finalizer == constants.GlobalHubCleanupFinalizer {
-							return nil
+							break
 						}
 					}
 					return fmt.Errorf("the local policy(%s) hasn't been added the cleanup finalizer", policy.GetName())
-				}, 1*time.Minute, 1*time.Second).Should(Succeed())
-
-				// placementbinding is not be synchronized to the global hub database, so it doesn't need the finalizer
-				By("Verify the local placementbinding hasn't been added the global hub cleanup finalizer")
-				Eventually(func() error {
+				}
+				return nil
+			}, 1*time.Minute, 1*time.Second).Should(Succeed())
+
+			// placementbinding is not be synchronized to the global hub database, so it doesn't need the finalizer
+			By("Verify the local placementbinding hasn't been added the global hub cleanup finalizer")
+			Eventually(func() error {
+				for _, leafhubClient := range leafhubClients {
 					placementbinding := &policiesv1.PlacementBinding{}
 					err := leafhubClient.Get(context.TODO(), client.ObjectKey{
 						Namespace: LOCAL_POLICY_NAMESPACE,
@@ -411,12 +293,14 @@
 								placementbinding.GetName())
 						}
 					}
-					return nil
-				}, 1*time.Minute, 1*time.Second).Should(Succeed())
-
-				// placementrule will be synced to the local_spec table, so it needs the finalizer
-				By("Verify the local placementrule has been added the global hub cleanup finalizer")
-				Eventually(func() error {
+				}
+				return nil
+			}, 1*time.Minute, 1*time.Second).Should(Succeed())
+
+			// placementrule will be synced to the local_spec table, so it needs the finalizer
+			By("Verify the local placementrule has been added the global hub cleanup finalizer")
+			Eventually(func() error {
+				for _, leafhubClient := range leafhubClients {
 					placementrule := &placementrulev1.PlacementRule{}
 					err := leafhubClient.Get(context.TODO(), client.ObjectKey{
 						Namespace: LOCAL_POLICY_NAMESPACE,
@@ -427,36 +311,41 @@
 					}
 					for _, finalizer := range placementrule.Finalizers {
 						if finalizer == constants.GlobalHubCleanupFinalizer {
-							return nil
-						}
-					}
-					return fmt.Errorf("the local placementrule(%s) hasn't been added the cleanup finalizer",
-						placementrule.GetName())
-				}, 1*time.Minute, 1*time.Second).Should(Succeed())
-			})
+							break
+						}
+					}
+					return fmt.Errorf("the local placementrule(%s) hasn't been added the cleanup finalizer", placementrule.GetName())
+				}
+				return nil
+			}, 1*time.Minute, 1*time.Second).Should(Succeed())
 		})
 
 		Context("When delete the local policy from the leafhub", func() {
 			It("delete the local policy from the leafhub", func() {
-				By("Delete the policy from leafhub")
-				output, err := clients.Kubectl(clients.LeafHubClusterName(), "delete", "-f", LOCAL_INFORM_POLICY_YAML)
-				fmt.Println(output)
-				Expect(err).Should(Succeed())
+				for _, leafhubName := range leafhubNames {
+					By("Delete the policy from leafhub")
+					output, err := clients.Kubectl(leafhubName, "delete", "-f", LOCAL_INFORM_POLICY_YAML)
+					fmt.Println(output)
+					Expect(err).Should(Succeed())
+				}
 
 				By("Verify the policy is delete from the leafhub")
 				Eventually(func() error {
-					policy := &policiesv1.Policy{}
-					err := leafhubClient.Get(context.TODO(), client.ObjectKey{
-						Namespace: LOCAL_POLICY_NAMESPACE,
-						Name:      LOCAL_POLICY_NAME,
-					}, policy)
-					if err != nil {
-						if errors.IsNotFound(err) {
-							return nil
-						}
-						return err
-					}
-					return fmt.Errorf("the policy(%s) is not deleted", policy.GetName())
+					for _, leafhubClient := range leafhubClients {
+						policy := &policiesv1.Policy{}
+						err := leafhubClient.Get(context.TODO(), client.ObjectKey{
+							Namespace: LOCAL_POLICY_NAMESPACE,
+							Name:      LOCAL_POLICY_NAME,
+						}, policy)
+						if err != nil {
+							if errors.IsNotFound(err) {
+								continue
+							}
+							return err
+						}
+						return fmt.Errorf("the policy(%s) is not deleted", policy.GetName())
+					}
+					return nil
 				}, 1*time.Minute, 1*time.Second).Should(Succeed())
 			})
 
@@ -517,7 +406,14 @@
 						if err := rows.Scan(&policyId, &cluster, &leafhub); err != nil {
 							return err
 						}
-						if cluster == managedClusterName1 && leafhub == clients.LeafHubClusterName() {
+						var foundpolicy bool
+						for i, leafhubName := range leafhubNames {
+							if cluster == managedClusterNames[i] && leafhub == leafhubName {
+								foundpolicy = true
+								break
+							}
+						}
+						if !foundpolicy {
 							return fmt.Errorf("the policy(%s) is not deleted from local_status.compliance", policyId)
 						}
 					}
@@ -529,6 +425,5 @@
 		AfterAll(func() {
 			By("Close the postgresql connection")
 			Expect(postgresConn.Close(context.Background())).Should(Succeed())
->>>>>>> 7dd277a6
 		})
 	})