package tests

import (
	"bytes"
	"encoding/json"
	"fmt"
	"io"
	"net/http"
	"strings"
	"time"
	"strconv"

	. "github.com/onsi/ginkgo/v2"
	. "github.com/onsi/gomega"
	clusterv1 "open-cluster-management.io/api/cluster/v1"
)

const (
	CLUSTER_LABEL_KEY   = "label"
	CLUSTER_LABEL_VALUE = "test"
)

var _ = Describe("Updating cluster label from HoH manager", Label("e2e-tests-label"), Ordered, func() {
<<<<<<< HEAD
	var token string
	var httpClient *http.Client
	var managedClusterNames []string
	var managedClusterUIDs []string
	var clusterLabelKeys []string
	var clusterLabelValues []string
=======
	var managedClusterName string
	var managedClusterUID string
>>>>>>> e9992ea1

	BeforeAll(func() {
		Eventually(func() error {
			managedClusters, err := getManagedCluster(httpClient, httpToken)
			if err != nil {
				return err
			}
			for i, managedCluster := range managedClusters {
				managedClusterNames = append(managedClusterNames, managedCluster.Name)
				managedClusterUIDs = append(managedClusterUIDs, string(managedCluster.GetUID()))
				clusterLabelKeys = append(clusterLabelKeys, CLUSTER_LABEL_KEY+strconv.Itoa(i))
				clusterLabelValues = append(clusterLabelValues, CLUSTER_LABEL_VALUE+strconv.Itoa(i))
			}
			if len(managedClusterNames) == 0 {
				return fmt.Errorf("managed cluster is not exist")
			}
			return nil
		}, 3*time.Minute, 5*time.Second).ShouldNot(HaveOccurred())
	})

	It("add the label to the managed cluster", func() {
<<<<<<< HEAD
		for i, managedClusterName := range(managedClusterNames) {
			patches := []patch{
				{
					Op:    "add", // or remove
					Path:  "/metadata/labels/" + clusterLabelKeys[i],
					Value: clusterLabelValues[i],
				},
=======
		patches := []patch{
			{
				Op:    "add", // or remove
				Path:  "/metadata/labels/" + CLUSTER_LABEL_KEY,
				Value: CLUSTER_LABEL_VALUE,
			},
		}

		Eventually(func() error {
			err := updateClusterLabel(httpClient, patches, httpToken, managedClusterUID)
			if err != nil {
				return err
>>>>>>> e9992ea1
			}

<<<<<<< HEAD
			Eventually(func() error {
				err := updateClusterLabel(httpClient, patches, token, managedClusterUIDs[i])
				if err != nil {
					return err
=======
		By("Check the label is added")
		Eventually(func() error {
			managedCluster, err := getManagedClusterByName(httpClient, httpToken, managedClusterName)
			if err != nil {
				return err
			}
			if val, ok := managedCluster.Labels[CLUSTER_LABEL_KEY]; ok {
				if val == CLUSTER_LABEL_VALUE {
					return nil
>>>>>>> e9992ea1
				}
				return nil
			}, 1*time.Minute, 1*time.Second).ShouldNot(HaveOccurred())

			By("Check the label is added")
			Eventually(func() error {
				managedCluster, err := getManagedClusterByName(httpClient, token, managedClusterName)
				if err != nil {
					return err
				}
				if val, ok := managedCluster.Labels[clusterLabelKeys[i]]; ok {
					if val == clusterLabelValues[i] {
						return nil
					}
				}
				return fmt.Errorf("the label [%s: %s] is not exist", clusterLabelKeys[i], clusterLabelValues[i])
			}, 3*time.Minute, 5*time.Second).ShouldNot(HaveOccurred())
		}
	})

	It("remove the label from the managed cluster", func() {
<<<<<<< HEAD
		for i, managedClusterName := range(managedClusterNames) {
			patches := []patch{
				{
					Op:    "remove",
					Path:  "/metadata/labels/" + clusterLabelKeys[i],
					Value: clusterLabelValues[i],
				},
=======
		patches := []patch{
			{
				Op:    "remove",
				Path:  "/metadata/labels/" + CLUSTER_LABEL_KEY,
				Value: CLUSTER_LABEL_VALUE,
			},
		}
		Eventually(func() error {
			err := updateClusterLabel(httpClient, patches, httpToken, managedClusterUID)
			if err != nil {
				return err
			}
			return nil
		}, 1*time.Minute, 1*time.Second).ShouldNot(HaveOccurred())

		By("Check the label is deleted")
		Eventually(func() error {
			managedCluster, err := getManagedClusterByName(httpClient, httpToken, managedClusterName)
			if err != nil {
				return err
>>>>>>> e9992ea1
			}
			Eventually(func() error {
				err := updateClusterLabel(httpClient, patches, token, managedClusterUIDs[i])
				if err != nil {
					return err
				}
				return nil
			}, 1*time.Minute, 1*time.Second).ShouldNot(HaveOccurred())

			By("Check the label is deleted")
			Eventually(func() error {
				managedCluster, err := getManagedClusterByName(httpClient, token, managedClusterName)
				if err != nil {
					return err
				}

				if val, ok := managedCluster.Labels[clusterLabelKeys[i]]; ok {
					if val == clusterLabelValues[i] {
						return fmt.Errorf("the label %s: %s should not be exist", clusterLabelKeys[i], clusterLabelValues[i])
					}
				}
				return nil
			}, 3*time.Minute, 5*time.Second).ShouldNot(HaveOccurred())
		}
	})
})

type patch struct {
	Op    string `json:"op" binding:"required"`
	Path  string `json:"path" binding:"required"`
	Value string `json:"value"`
}

func getLeafHubName(managedClusterName string) string {
	result := ""
	for _, cluster := range testOptions.ManagedClusters {
		if strings.Compare(cluster.Name, managedClusterName) == 0 {
			result = cluster.LeafHubName
		}
	}
	return result
}

func getManagedCluster(client *http.Client, token string) ([]clusterv1.ManagedCluster, error) {
	managedClusterUrl := fmt.Sprintf("%s/global-hub-api/v1/managedclusters", testOptions.HubCluster.Nonk8sApiServer)
	req, err := http.NewRequest("GET", managedClusterUrl, nil)
	if err != nil {
		return nil, err
	}
	req.Header.Set("Authorization", fmt.Sprintf("Bearer %s", token))
	resp, err := client.Do(req)
	if err != nil {
		return nil, err
	}
	defer resp.Body.Close()

	body, err := io.ReadAll(resp.Body)
	if err != nil {
		return nil, err
	}

	var managedClusterList clusterv1.ManagedClusterList
	err = json.Unmarshal(body, &managedClusterList)
	if err != nil {
		return nil, err
	}
	if len(managedClusterList.Items) != 2 {
		return nil, fmt.Errorf("cannot get two managed clusters")
	}

	return managedClusterList.Items, nil
}

func getManagedClusterByName(client *http.Client, token, managedClusterName string) (
	*clusterv1.ManagedCluster, error,
) {
	managedClusterUrl := fmt.Sprintf("%s/global-hub-api/v1/managedclusters",
		testOptions.HubCluster.Nonk8sApiServer)
	req, err := http.NewRequest("GET", managedClusterUrl, nil)
	if err != nil {
		return nil, err
	}
	req.Header.Set("Authorization", fmt.Sprintf("Bearer %s", token))
	resp, err := client.Do(req)
	if err != nil {
		return nil, err
	}
	defer resp.Body.Close()

	body, err := io.ReadAll(resp.Body)
	if err != nil {
		return nil, err
	}

	var managedClusterList clusterv1.ManagedClusterList
	err = json.Unmarshal(body, &managedClusterList)
	if err != nil {
		return nil, err
	}

	for _, managedCluster := range managedClusterList.Items {
		if managedCluster.Name == managedClusterName {
			return &managedCluster, nil
		}
	}

	return nil, nil
}

func updateClusterLabel(client *http.Client, patches []patch, token, managedClusterID string) error {
	updateLabelUrl := fmt.Sprintf("%s/global-hub-api/v1/managedcluster/%s",
		testOptions.HubCluster.Nonk8sApiServer, managedClusterID)
	// set method and body
	jsonBody, err := json.Marshal(patches)
	if err != nil {
		return err
	}
	req, err := http.NewRequest("PATCH", updateLabelUrl, bytes.NewBuffer(jsonBody))
	if err != nil {
		return err
	}

	// add header
	req.Header.Set("Authorization", fmt.Sprintf("Bearer %s", token))
	req.Header.Add("Accept", "application/json")

	// do request
	response, err := client.Do(req)
	if err != nil {
		return err
	}
	defer response.Body.Close()
	return nil
}<|MERGE_RESOLUTION|>--- conflicted
+++ resolved
@@ -21,17 +21,12 @@
 )
 
 var _ = Describe("Updating cluster label from HoH manager", Label("e2e-tests-label"), Ordered, func() {
-<<<<<<< HEAD
 	var token string
 	var httpClient *http.Client
 	var managedClusterNames []string
 	var managedClusterUIDs []string
 	var clusterLabelKeys []string
 	var clusterLabelValues []string
-=======
-	var managedClusterName string
-	var managedClusterUID string
->>>>>>> e9992ea1
 
 	BeforeAll(func() {
 		Eventually(func() error {
@@ -53,7 +48,6 @@
 	})
 
 	It("add the label to the managed cluster", func() {
-<<<<<<< HEAD
 		for i, managedClusterName := range(managedClusterNames) {
 			patches := []patch{
 				{
@@ -61,38 +55,12 @@
 					Path:  "/metadata/labels/" + clusterLabelKeys[i],
 					Value: clusterLabelValues[i],
 				},
-=======
-		patches := []patch{
-			{
-				Op:    "add", // or remove
-				Path:  "/metadata/labels/" + CLUSTER_LABEL_KEY,
-				Value: CLUSTER_LABEL_VALUE,
-			},
-		}
-
-		Eventually(func() error {
-			err := updateClusterLabel(httpClient, patches, httpToken, managedClusterUID)
-			if err != nil {
-				return err
->>>>>>> e9992ea1
-			}
-
-<<<<<<< HEAD
+			}
+
 			Eventually(func() error {
 				err := updateClusterLabel(httpClient, patches, token, managedClusterUIDs[i])
 				if err != nil {
 					return err
-=======
-		By("Check the label is added")
-		Eventually(func() error {
-			managedCluster, err := getManagedClusterByName(httpClient, httpToken, managedClusterName)
-			if err != nil {
-				return err
-			}
-			if val, ok := managedCluster.Labels[CLUSTER_LABEL_KEY]; ok {
-				if val == CLUSTER_LABEL_VALUE {
-					return nil
->>>>>>> e9992ea1
 				}
 				return nil
 			}, 1*time.Minute, 1*time.Second).ShouldNot(HaveOccurred())
@@ -114,7 +82,6 @@
 	})
 
 	It("remove the label from the managed cluster", func() {
-<<<<<<< HEAD
 		for i, managedClusterName := range(managedClusterNames) {
 			patches := []patch{
 				{
@@ -122,28 +89,6 @@
 					Path:  "/metadata/labels/" + clusterLabelKeys[i],
 					Value: clusterLabelValues[i],
 				},
-=======
-		patches := []patch{
-			{
-				Op:    "remove",
-				Path:  "/metadata/labels/" + CLUSTER_LABEL_KEY,
-				Value: CLUSTER_LABEL_VALUE,
-			},
-		}
-		Eventually(func() error {
-			err := updateClusterLabel(httpClient, patches, httpToken, managedClusterUID)
-			if err != nil {
-				return err
-			}
-			return nil
-		}, 1*time.Minute, 1*time.Second).ShouldNot(HaveOccurred())
-
-		By("Check the label is deleted")
-		Eventually(func() error {
-			managedCluster, err := getManagedClusterByName(httpClient, httpToken, managedClusterName)
-			if err != nil {
-				return err
->>>>>>> e9992ea1
 			}
 			Eventually(func() error {
 				err := updateClusterLabel(httpClient, patches, token, managedClusterUIDs[i])
