--- conflicted
+++ resolved
@@ -29,10 +29,5 @@
 
 .tmp
 .idea
-
-<<<<<<< HEAD
-.DS_Store
-=======
 *.crt
-*.key
->>>>>>> c6b2b3f6
+*.key